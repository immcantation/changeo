--- conflicted
+++ resolved
@@ -1,18 +1,9 @@
 """
 Unit tests for MakeDb
 """
-<<<<<<< HEAD
-
-__author__    = 'Jason Anthony Vander Heiden'
-__copyright__ = 'Copyright 2014 Kleinstein Lab, Yale University. All rights reserved.'
-__license__   = 'Creative Commons Attribution-NonCommercial-ShareAlike 3.0 Unported'
-__version__   = '0.2.1'
-__date__      = '2015.04.03'
-=======
 # Info
 __author__ = 'Jason Anthony Vander Heiden'
 from changeo import __version__, __date__
->>>>>>> 5c15aff5
 
 # Imports
 import os
@@ -39,22 +30,14 @@
         # -auxiliary_data optional_file/human_gl.aux -query ~/workspace/changeo/tests/data/igblast_test_ig.fasta
         # -out ~/workspace/changeo/tests/data/igblast_test_ig.fmt7
         self.igblast_ig_fmt7_file = os.path.join(data_path, 'igblast_test_ig.fmt7')
-<<<<<<< HEAD
-        self.igblast_ig_seq_dict = mod.getSeqforIgBlast(os.path.join(data_path, 'igblast_test_ig.fasta'))
-=======
         self.igblast_ig_seq_dict = MakeDb.getSeqforIgBlast(os.path.join(data_path, 'igblast_test_ig.fasta'))
->>>>>>> 5c15aff5
 
         # Created by: ./igblastn -germline_db_V database/imgt_human_tr_v -germline_db_D database/imgt_human_tr_d
         # -germline_db_J database/imgt_human_tr_j -domain_system imgt -ig_seqtype TCR -outfmt '7 std qseq'
         # -auxiliary_data optional_file/human_gl.aux -query ~/workspace/changeo/tests/data/igblast_test_tr.fasta
         # -out ~/workspace/changeo/tests/data/igblast_test_tr.fmt
         self.igblast_tr_fmt7_file = os.path.join(data_path, 'igblast_test_tr.fmt7')
-<<<<<<< HEAD
-        self.igblast_tr_seq_dict = mod.getSeqforIgBlast(os.path.join(data_path, 'igblast_test_tr.fasta'))
-=======
         self.igblast_tr_seq_dict = MakeDb.getSeqforIgBlast(os.path.join(data_path, 'igblast_test_tr.fasta'))
->>>>>>> 5c15aff5
 
         self.start = time.time()
 
@@ -66,9 +49,6 @@
     def test_readIgBlast(self):
 
         print 'Testing IG\n'
-<<<<<<< HEAD
-        result = mod.readIgBlast(self.igblast_ig_fmt7_file, self.igblast_ig_seq_dict)
-=======
         result = MakeDb.readIgBlast(self.igblast_ig_fmt7_file, self.igblast_ig_seq_dict)
         for x in result:
             print '   ID> %s' % x.id
@@ -79,17 +59,6 @@
 
         print 'Testing TCR\n'
         result = MakeDb.readIgBlast(self.igblast_tr_fmt7_file, self.igblast_tr_seq_dict)
->>>>>>> 5c15aff5
-        for x in result:
-            print '   ID> %s' % x.id
-            print 'VCALL> %s' % x.v_call
-            print 'INPUT> %s' % x.seq_input
-            print '  VDJ> %s' % x.seq_vdj
-            print ' JUNC> %s\n' % x.junction
-<<<<<<< HEAD
-
-        print 'Testing TCR\n'
-        result = mod.readIgBlast(self.igblast_tr_fmt7_file, self.igblast_tr_seq_dict)
         for x in result:
             print '   ID> %s' % x.id
             print 'VCALL> %s' % x.v_call
@@ -97,9 +66,6 @@
             print '  VDJ> %s' % x.seq_vdj
             print ' JUNC> %s\n' % x.junction
 
-=======
->>>>>>> 5c15aff5
-
         self.fail()
 
 

--- conflicted
+++ resolved
@@ -4,10 +4,5 @@
 __author__    = 'Namita Gupta, Jason Anthony Vander Heiden'
 __copyright__ = 'Copyright 2017 Kleinstein Lab, Yale University. All rights reserved.'
 __license__   = 'Creative Commons Attribution-ShareAlike 4.0 International (CC BY-SA 4.0)'
-<<<<<<< HEAD
-__version__   = '0.3.9'
-__date__      = '2017.10.17'
-=======
-__version__   = '0.3.7.999'
-__date__      = '2017.07.20'
->>>>>>> 2ba6c298
+__version__   = '0.3.9.999'
+__date__      = '2017.11.02'
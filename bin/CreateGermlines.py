--- conflicted
+++ resolved
@@ -18,7 +18,7 @@
 from presto.Defaults import default_out_args
 from presto.IO import getOutputHandle, printLog, printProgress
 from changeo.Commandline import CommonHelpFormatter, checkArgs, getCommonArgParser, parseCommonArgs
-from changeo.IO import countDbFile, getDbFields, readRepo
+from changeo.IO import getDbWriter, readDbFile, countDbFile, readRepo
 from changeo.Receptor import allele_regex, parseAllele
 from changeo.Parsers import ChangeoReader, ChangeoWriter
 
@@ -49,6 +49,7 @@
     Returns:
     dictionary of germline_type: germline_sequence
     """
+    j_field = 'J_CALL'
     germlines = {'full': '', 'dmask': '', 'vonly': '', 'regions': ''}
 
     # Define log
@@ -309,14 +310,9 @@
     printLog(log)
 
     # Get repertoire and open Db reader
-<<<<<<< HEAD
     references = readRepo(repo)
-    reader = readDbFile(db_file, ig=False)
-=======
-    repo_dict = readRepo(repo)
     db_handle = open(db_file, 'rt')
     reader = ChangeoReader(db_handle, receptor=False)
->>>>>>> 2ba6c298
 
     # Exit if V call field does not exist in reader
     if v_field not in reader.fields:
@@ -541,14 +537,9 @@
     printLog(log)
 
     # Get repertoire and open Db reader
-<<<<<<< HEAD
     references = readRepo(repo)
-    reader = readDbFile(db_file, ig=False)
-=======
-    repo_dict = readRepo(repo)
     db_handle = open(db_file, 'rt')
     reader = ChangeoReader(db_handle, receptor=False)
->>>>>>> 2ba6c298
 
     # Exit if V call field does not exist in reader
     if v_field not in reader.fields:
@@ -582,18 +573,12 @@
     writers['pass'] = ChangeoWriter(pass_handle, fields=out_fields)
 
     if out_args['failed']:
-<<<<<<< HEAD
-        fail_handle = getOutputHandle(db_file, 'germ-fail', out_dir=out_args['out_dir'],
-                                      out_name=out_args['out_name'], out_type=out_args['out_type'])
-        writers['fail'] = getDbWriter(fail_handle, db_file, add_fields=add_fields)
-=======
         fail_handle = getOutputHandle(db_file,
                                       out_label='germ-fail',
                                       out_dir=out_args['out_dir'],
                                       out_name=out_args['out_name'],
                                       out_type='tsv')
         writers['fail'] = ChangeoWriter(fail_handle, fields=out_fields)
->>>>>>> 2ba6c298
     else:
         fail_handle = None
         writers['fail'] = None
